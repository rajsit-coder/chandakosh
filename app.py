<<<<<<< HEAD
from flask import Flask, render_template, request
from chandas import analyze_text

app = Flask(__name__)

@app.route("/", methods=["GET", "POST"])
def index():
    result = None
    sample = "असतो मा सद्गमय । तमसो मा ज्योतिर्गमय । मृत्योर् मा अमृतं गमय ॥"
    if request.method == "POST":
        text = request.form.get("shloka", "").strip()
        prefer_script = request.form.get("script", "auto")
        result = analyze_text(text, prefer_script)
    return render_template("index.html", result=result, sample=sample)

=======
from flask import Flask, render_template, request, jsonify
import re
import json
import os

app = Flask(__name__)

# -------------------------------
# Chandas patterns
# -------------------------------
rules = [
    { "pattern": "10101010", "name": "Anushtubh" },
    { "pattern": "10110101010", "name": "Trishtubh" },
    { "pattern": "101101101010", "name": "Jagati" },
    { "pattern": "10110110110110", "name": "Brihati" },
    { "pattern": "1011010101", "name": "Pankti" },
    { "pattern": "101101101", "name": "Shakvari" },
    { "pattern": "1011011011011010", "name": "Atijagati" },
    { "pattern": "01010110", "name": "Gayatri" },
    { "pattern": "10110110101", "name": "Upajati" },
    { "pattern": "11011011011011011", "name": "Mandakranta" },
    { "pattern": "10101101010110", "name": "Vasantatilaka" },
    { "pattern": "1011011011011011011", "name": "Shardulavikridita" },
    { "pattern": "101101101101101101101", "name": "Sragdhara" },
    { "pattern": "111000111000", "name": "Matrasamaka" }
]

# -------------------------------
# Manual shloka splits for common cases
# -------------------------------
shloka_manual_splits = {
    "sarve bhavantu sukhinaḥ": ["sar", "ve", "bha", "van", "tu", "suk", "hi", "naḥ"],
    "rāma rāma rāmeti": ["rā", "ma", "rā", "ma", "rā", "me", "ti"],
    "om tapasvī jñānī namah": ["o", "ta", "pa", "svī", "jā", "nī", "na", "mah"]
}

# -------------------------------
# Improved syllable classification
# -------------------------------
def classify_syllable(syl):
    """
    Returns '1' for guru (long) and '0' for laghu (short)
    """
    long_vowels = ["ā", "ī", "ū", "e", "o", "ai", "au"]
    s = syl.lower()

    # Long vowel → Guru
    if any(lv in s for lv in long_vowels):
        return "1"

    # Short vowel followed by consonant cluster (2+ consonants) → Guru
    if re.search(r"[aiuṛḷ][kgcjtdpbmnśṣsrlvyhw]{2,}$", s):
        return "1"

    # Syllables like 'om' or ending with anusvara/visarga → Guru
    if re.search(r"[ṁḥ]$", s):
        return "1"

    # Otherwise → Laghu
    return "0"

# -------------------------------
# Convert shloka -> syllables
# -------------------------------
def shloka_to_syllables(text):
    if text in shloka_manual_splits:
        return shloka_manual_splits[text]

    # Clean text
    s = re.sub(r"[^a-zāīūṛḷeoaiuṁḥ\s]", "", text.lower())
    s = re.sub(r"\s+", " ", s).strip()

    consonants = "kgcjtdpbmnśṣsrlvyhw"
    vowels = "aiueoāīūṛḷ"
    pattern = f"[{consonants}]?[{vowels}]"
    
    syllables = re.findall(pattern, s)
    if not syllables:  # fallback if regex fails
        syllables = s.split()
    return syllables

# -------------------------------
# Convert shloka -> pattern
# -------------------------------
def shloka_to_pattern(text):
    syllables = shloka_to_syllables(text)
    pattern = "".join(classify_syllable(syl) for syl in syllables)
    return pattern, syllables

# -------------------------------
# Identify Chandas
# -------------------------------
def identify_chandas(pattern):
    # Exact match first
    for r in rules:
        if r["pattern"] == pattern:
            return r["name"]

    # Closest match by comparing bits
    best_match = "Unknown"
    max_score = 0
    for r in rules:
        # Compare only overlapping length
        min_len = min(len(pattern), len(r["pattern"]))
        score = sum(1 for i in range(min_len) if pattern[i] == r["pattern"][i])
        if score > max_score:
            max_score = score
            best_match = r["name"]
    return best_match


# -------------------------------
# Routes
# -------------------------------
@app.route("/")
def index():
    return render_template("index.html")  # optional HTML form

@app.route("/identify", methods=["POST"])
def identify():
    data = request.json or {}
    shloka = data.get("shloka", "")
    if not shloka:
        return jsonify({"error": "No shloka provided"}), 400

    pattern, syllables = shloka_to_pattern(shloka)
    chandas = identify_chandas(pattern)
    return jsonify({
        "shloka": shloka,
        "syllables": syllables,
        "pattern": pattern,
        "chandas": chandas
    })

# -------------------------------
# Run server
# -------------------------------
>>>>>>> 423e05ac
if __name__ == "__main__":
    port = int(os.environ.get("PORT", 5000))
    app.run(host="0.0.0.0", port=port, debug=True)<|MERGE_RESOLUTION|>--- conflicted
+++ resolved
@@ -1,7 +1,7 @@
-<<<<<<< HEAD
+
 from flask import Flask, render_template, request
 from chandas import analyze_text
-
+import os
 app = Flask(__name__)
 
 @app.route("/", methods=["GET", "POST"])
@@ -14,145 +14,6 @@
         result = analyze_text(text, prefer_script)
     return render_template("index.html", result=result, sample=sample)
 
-=======
-from flask import Flask, render_template, request, jsonify
-import re
-import json
-import os
-
-app = Flask(__name__)
-
-# -------------------------------
-# Chandas patterns
-# -------------------------------
-rules = [
-    { "pattern": "10101010", "name": "Anushtubh" },
-    { "pattern": "10110101010", "name": "Trishtubh" },
-    { "pattern": "101101101010", "name": "Jagati" },
-    { "pattern": "10110110110110", "name": "Brihati" },
-    { "pattern": "1011010101", "name": "Pankti" },
-    { "pattern": "101101101", "name": "Shakvari" },
-    { "pattern": "1011011011011010", "name": "Atijagati" },
-    { "pattern": "01010110", "name": "Gayatri" },
-    { "pattern": "10110110101", "name": "Upajati" },
-    { "pattern": "11011011011011011", "name": "Mandakranta" },
-    { "pattern": "10101101010110", "name": "Vasantatilaka" },
-    { "pattern": "1011011011011011011", "name": "Shardulavikridita" },
-    { "pattern": "101101101101101101101", "name": "Sragdhara" },
-    { "pattern": "111000111000", "name": "Matrasamaka" }
-]
-
-# -------------------------------
-# Manual shloka splits for common cases
-# -------------------------------
-shloka_manual_splits = {
-    "sarve bhavantu sukhinaḥ": ["sar", "ve", "bha", "van", "tu", "suk", "hi", "naḥ"],
-    "rāma rāma rāmeti": ["rā", "ma", "rā", "ma", "rā", "me", "ti"],
-    "om tapasvī jñānī namah": ["o", "ta", "pa", "svī", "jā", "nī", "na", "mah"]
-}
-
-# -------------------------------
-# Improved syllable classification
-# -------------------------------
-def classify_syllable(syl):
-    """
-    Returns '1' for guru (long) and '0' for laghu (short)
-    """
-    long_vowels = ["ā", "ī", "ū", "e", "o", "ai", "au"]
-    s = syl.lower()
-
-    # Long vowel → Guru
-    if any(lv in s for lv in long_vowels):
-        return "1"
-
-    # Short vowel followed by consonant cluster (2+ consonants) → Guru
-    if re.search(r"[aiuṛḷ][kgcjtdpbmnśṣsrlvyhw]{2,}$", s):
-        return "1"
-
-    # Syllables like 'om' or ending with anusvara/visarga → Guru
-    if re.search(r"[ṁḥ]$", s):
-        return "1"
-
-    # Otherwise → Laghu
-    return "0"
-
-# -------------------------------
-# Convert shloka -> syllables
-# -------------------------------
-def shloka_to_syllables(text):
-    if text in shloka_manual_splits:
-        return shloka_manual_splits[text]
-
-    # Clean text
-    s = re.sub(r"[^a-zāīūṛḷeoaiuṁḥ\s]", "", text.lower())
-    s = re.sub(r"\s+", " ", s).strip()
-
-    consonants = "kgcjtdpbmnśṣsrlvyhw"
-    vowels = "aiueoāīūṛḷ"
-    pattern = f"[{consonants}]?[{vowels}]"
-    
-    syllables = re.findall(pattern, s)
-    if not syllables:  # fallback if regex fails
-        syllables = s.split()
-    return syllables
-
-# -------------------------------
-# Convert shloka -> pattern
-# -------------------------------
-def shloka_to_pattern(text):
-    syllables = shloka_to_syllables(text)
-    pattern = "".join(classify_syllable(syl) for syl in syllables)
-    return pattern, syllables
-
-# -------------------------------
-# Identify Chandas
-# -------------------------------
-def identify_chandas(pattern):
-    # Exact match first
-    for r in rules:
-        if r["pattern"] == pattern:
-            return r["name"]
-
-    # Closest match by comparing bits
-    best_match = "Unknown"
-    max_score = 0
-    for r in rules:
-        # Compare only overlapping length
-        min_len = min(len(pattern), len(r["pattern"]))
-        score = sum(1 for i in range(min_len) if pattern[i] == r["pattern"][i])
-        if score > max_score:
-            max_score = score
-            best_match = r["name"]
-    return best_match
-
-
-# -------------------------------
-# Routes
-# -------------------------------
-@app.route("/")
-def index():
-    return render_template("index.html")  # optional HTML form
-
-@app.route("/identify", methods=["POST"])
-def identify():
-    data = request.json or {}
-    shloka = data.get("shloka", "")
-    if not shloka:
-        return jsonify({"error": "No shloka provided"}), 400
-
-    pattern, syllables = shloka_to_pattern(shloka)
-    chandas = identify_chandas(pattern)
-    return jsonify({
-        "shloka": shloka,
-        "syllables": syllables,
-        "pattern": pattern,
-        "chandas": chandas
-    })
-
-# -------------------------------
-# Run server
-# -------------------------------
->>>>>>> 423e05ac
 if __name__ == "__main__":
     port = int(os.environ.get("PORT", 5000))
     app.run(host="0.0.0.0", port=port, debug=True)